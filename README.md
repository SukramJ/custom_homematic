--- conflicted
+++ resolved
@@ -269,12 +269,9 @@
 ### callback_host and callback_port
 
 These two options are required for _special_ network environments. If for example Home Assistant is running within a Docker container and detects its own IP to be within the Docker network, the CCU won't be able to establish the connection to Home Assistant. In this case you have to specify which address and port the CCU should connect to. This may require forwarding connections on the Docker host machine to the relevant container.
-<<<<<<< HEAD
-=======
 
 **To reset the callback_host it must be set to one blank character.**
 **To reset the callback_port it must be set to 0.**
->>>>>>> c17d7718
 
 ## System variables
 
